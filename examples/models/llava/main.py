--- conflicted
+++ resolved
@@ -15,25 +15,6 @@
     llava = llava_model.get_eager_model()
 
     prompt_before_image, resized, prompt_after_image = llava_model.get_example_inputs()
-<<<<<<< HEAD
-    print(f"Prompt: {llava_model.prompt}")
-    # preprocessed = llava.image_preprocess(resized)
-    # with torch.inference_mode():
-    #     output_ids = llava_model.model.generate(
-    #         llava_model.input_ids,
-    #         images=preprocessed,
-    #         image_sizes=[preprocessed.size],
-    #         do_sample=False,
-    #         num_beams=1,
-    #         max_new_tokens=10,
-    #         use_cache=True,
-    #     )
-
-    # outputs = llava_model.tokenizer.batch_decode(output_ids, skip_special_tokens=True)[
-    #     0
-    # ].strip()
-    # print(f"Reference output: {outputs}")
-=======
     logging.info(f"Prompt: {llava_model.prompt}")
     preprocessed = llava.image_preprocess(resized)
     with torch.inference_mode():
@@ -51,7 +32,6 @@
         0
     ].strip()
     logging.info(f"Reference output: {outputs}")
->>>>>>> c6724056
 
     # comparing with llava result
     # prefill_logits = llava.prefill(prompt_before_image, resized, prompt_after_image)
@@ -72,15 +52,6 @@
     #     new_tokens.append(torch.argmax(logits[-1, :]))
     prefill_logits = llava.prefill(prompt_before_image, resized, prompt_after_image)
     context_len = prefill_logits.shape[1]
-<<<<<<< HEAD
-    print(prefill_logits)
-    new_tokens = [torch.argmax(prefill_logits[..., -1, :]).item()]
-    i = 0
-    print(i, llava_model.tokenizer.decode(new_tokens[i]))
-    logits = llava.step(
-        torch.tensor([new_tokens[i]]), torch.tensor([context_len + i])
-    )
-=======
     logging.info(prefill_logits)
     new_tokens = [torch.argmax(prefill_logits[..., -1, :]).item()]
     i = 0
@@ -88,7 +59,6 @@
     logits = llava.step(torch.tensor([new_tokens[i]]), torch.tensor([context_len + i]))
     logging.info(logits)
 
->>>>>>> c6724056
 
 if __name__ == "__main__":
     main()