--- conflicted
+++ resolved
@@ -474,13 +474,7 @@
         transforms.append(replace_sdpa_with_custom_op)
 
     if args.quantize_kv_cache:
-<<<<<<< HEAD
-        assert args.use_kv_cache is True, "quantize_kv_cache requires use_kv_cache=True"
-=======
-        assert (
-            args.use_kv_cache and not args.use_sdpa_with_kv_cache
-        ), "quantize_kv_cache requires use_kv_cache=True and use_sdpa_with_kv_cache=False"
->>>>>>> 3db33f89
+        assert args.use_kv_cache, "quantize_kv_cache requires use_kv_cache=True"
         transforms.append(replace_kv_cache_with_quantized_kv_cache)
 
     if args.use_kv_cache:
