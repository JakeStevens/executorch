/*
 * Copyright (c) Meta Platforms, Inc. and affiliates.
 * All rights reserved.
 *
 * This source code is licensed under the BSD-style license found in the
 * LICENSE file in the root directory of this source tree.
 */

// A simple llama2 runner that includes preprocessing and post processing logic.
// The module takes in a string as input and emits a string as output.

#pragma once

#include <cstdint>
#include <functional>
#include <memory>
#include <string>
#include <type_traits>
#include <unordered_map>

#include <executorch/extension/llm/runner/stats.h>
#include <executorch/extension/llm/runner/text_decoder_runner.h>
#include <executorch/extension/llm/sampler/sampler.h>
#include <executorch/extension/llm/tokenizer/tokenizer.h>
#include <executorch/extension/module/module.h>
#include <executorch/extension/runner_util/managed_tensor.h>

namespace torch::executor {
using Stats = ::executorch::llm::Stats;

class Runner {
 public:
  explicit Runner(
      const std::string& model_path,
      const std::string& tokenizer_path,
      const float temperature = 0.8f);

  bool is_loaded() const;
  Error load();
  Error generate(
      const std::string& prompt,
      int32_t seq_len = 128,
      std::function<void(const std::string&)> token_callback = {},
      std::function<void(const Stats&)> stats_callback = {});
  void stop();

 private:
<<<<<<< HEAD
  Result<int64_t> prefill(
      const std::vector<uint64_t>& prompt_tokens,
=======
  int32_t logitsToToken(const exec_aten::Tensor& logits_tensor);
  Result<uint64_t> prefill(
      std::vector<uint64_t>& prompt_tokens,
>>>>>>> aa929d68
      int64_t start_pos,
      std::function<void(const std::string&)> token_callback);
  // metadata
  int32_t vocab_size_;
  int32_t bos_id_;
  int32_t eos_id_;
  int32_t n_bos_;
  int32_t n_eos_;
  int32_t max_seq_len_;
  bool use_kv_cache_;
  bool use_sdpa_with_kv_cache_;
  bool append_eos_;
  float temperature_;
  bool enable_parallel_prefill_;
  bool shouldStop_{false};

  // model
  std::unordered_set<std::string> model_methods_;
  std::string model_path_;
  std::unique_ptr<Module> module_;
  std::unique_ptr<TextDecoderRunner> text_decoder_runner_;
  std::string tokenizer_path_;
  std::unique_ptr<Tokenizer> tokenizer_;

  // stats
  Stats stats_;
};

} // namespace torch::executor<|MERGE_RESOLUTION|>--- conflicted
+++ resolved
@@ -45,14 +45,8 @@
   void stop();
 
  private:
-<<<<<<< HEAD
-  Result<int64_t> prefill(
-      const std::vector<uint64_t>& prompt_tokens,
-=======
-  int32_t logitsToToken(const exec_aten::Tensor& logits_tensor);
   Result<uint64_t> prefill(
       std::vector<uint64_t>& prompt_tokens,
->>>>>>> aa929d68
       int64_t start_pos,
       std::function<void(const std::string&)> token_callback);
   // metadata
