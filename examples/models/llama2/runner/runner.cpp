/*
 * Copyright (c) Meta Platforms, Inc. and affiliates.
 * All rights reserved.
 *
 * This source code is licensed under the BSD-style license found in the
 * LICENSE file in the root directory of this source tree.
 */

// A simple llama2 runner that includes preprocessing and post processing logic.
// The module takes in a string as input and emits a string as output.

#include <executorch/examples/models/llama2/runner/runner.h>
#if ET_USE_TIKTOKEN
#include <executorch/examples/models/llama2/tokenizer/llama_tiktoken.h>
#else /* BPE */
#include <executorch/extension/llm/tokenizer/bpe_tokenizer.h>
#endif /* ET_USE_TIKTOKEN*/
#include <executorch/extension/evalue_util/print_evalue.h>
#include <executorch/extension/module/metadata_util.h>
#include <executorch/extension/runner_util/managed_tensor.h>

#include <ctime>
#include <memory>
#include <sstream>

#ifdef USE_ATEN_LIB
#include <torch/torch.h>
#endif

#include <executorch/examples/models/llama2/runner/util.h>
#include <executorch/runtime/core/exec_aten/exec_aten.h>
#include <executorch/runtime/core/exec_aten/util/scalar_type_util.h>
#include <executorch/runtime/platform/log.h>

namespace torch::executor {

Runner::Runner(
    const std::string& model_path,
    const std::string& tokenizer_path,
    const float temperature)
    // NOTE: we observed ~2x loading performance increase on iPhone 15
    // and a ~5% improvement on Galaxy S22 by switching to
    // FileDataLoader instead of MmapDataLoader + UseMlockIgnoreErrors.
    : module_(std::make_unique<Module>(model_path, Module::LoadMode::File)),
      tokenizer_path_(tokenizer_path),
      temperature_(temperature) {
  ET_LOG(
      Info,
      "Creating LLaMa runner: model_path=%s, tokenizer_path=%s",
      model_path.c_str(),
      tokenizer_path.c_str());
}

bool Runner::is_loaded() const {
  return module_->is_loaded() && tokenizer_ && text_decoder_runner_;
}

Error Runner::load() {
  if (is_loaded()) {
    return Error::Ok;
  }
  ET_CHECK_OK_OR_RETURN_ERROR(module_->load_method("forward"));

  // Read out metadata: vocab_size (expected by the model), BOS, EOS, n_BOS,
  // n_EOS max_seq_len from the model
  ET_LOG(Info, "Reading metadata from model");
  const auto method_names = module_->method_names();
  ET_CHECK_MSG(method_names.ok(), "Failed to read method names from model");
  model_methods_ = method_names.get();
  n_bos_ = get_module_metadata<int64_t>(module_.get(), "get_n_bos", 1);
  n_eos_ = get_module_metadata<int64_t>(module_.get(), "get_n_eos", 1);
  max_seq_len_ =
      get_module_metadata<int64_t>(module_.get(), "get_max_seq_len", 128);
  use_kv_cache_ = get_module_metadata(module_.get(), "use_kv_cache", true);
  use_sdpa_with_kv_cache_ =
      get_module_metadata(module_.get(), "use_sdpa_with_kv_cache", false);
  append_eos_ =
      get_module_metadata(module_.get(), "append_eos_to_prompt", false);
  enable_parallel_prefill_ =
      get_module_metadata(module_.get(), "enable_dynamic_shape", false);

  // Load tokenizer
#if ET_USE_TIKTOKEN
  tokenizer_ = get_tiktoken_for_llama();
#else
  tokenizer_ = std::make_unique<BPETokenizer>();
#endif
  tokenizer_->load(tokenizer_path_);

  vocab_size_ = get_module_metadata<int64_t>(
      module_.get(), "get_vocab_size", tokenizer_->vocab_size());
  bos_id_ = get_module_metadata<int64_t>(
      module_.get(), "get_bos_id", tokenizer_->bos_tok());
  eos_id_ = get_module_metadata<int64_t>(
      module_.get(), "get_eos_id", tokenizer_->eos_tok());

  // Create text decoder runner and prefiller
  text_decoder_runner_ = std::make_unique<TextDecoderRunner>(
      module_.get(), use_kv_cache_, vocab_size_, temperature_);

<<<<<<< HEAD
  text_prefiller_ = std::make_unique<TextPrefiller>(
      tokenizer_.get(),
      text_decoder_runner_.get(),
      use_kv_cache_,
      enable_parallel_prefill_);
=======
  return Error::Ok;
}

Result<uint64_t> Runner::prefill(
    std::vector<uint64_t>& prompt_tokens,
    int64_t start_pos,
    std::function<void(const std::string&)> token_callback) {
  // enable_parallel_prefill_ maybe set even when not using kv cache
  // When kv cache is not used, start pos is ignored
  int32_t num_prompt_tokens = prompt_tokens.size();

  ET_CHECK_MSG(num_prompt_tokens >= 1, "Expected at least 1 prompt token");
  ET_CHECK_MSG(
      num_prompt_tokens < max_seq_len_,
      "Max seq length exceeded - please increase max seq len value");

  // store the token
  uint64_t cur_token;
  if (enable_parallel_prefill_ || !use_kv_cache_) {
    // initialize tensor wrappers
    ManagedTensor managed_tokens(
        prompt_tokens.data(), {1, num_prompt_tokens}, ScalarType::Long);

    ManagedTensor managed_start_pos(&start_pos, {1}, ScalarType::Long);

    Result<torch::executor::Tensor> outputs_res =
        text_decoder_runner_->step(managed_tokens, managed_start_pos);

    ET_CHECK_OK_OR_RETURN_ERROR(outputs_res.error());
    ET_LOG(
        Info, "Prefill token result numel(): %zu", outputs_res.get().numel());
    ET_CHECK_MSG(
        outputs_res.get().size(1) == num_prompt_tokens,
        "Expected number of output tokens %d does not match returned value %zu.",
        num_prompt_tokens,
        outputs_res.get().size(1));
    // insert new token into prompt_tokens
    // NOLINTNEXTLINE(facebook-hte-ParameterUncheckedArrayBounds)
    uint64_t prev = prompt_tokens[0];
    uint64_t cur;
    for (int i = 1; i < prompt_tokens.size(); i++) {
      cur = prompt_tokens[i];
      token_callback(ET_UNWRAP(tokenizer_->decode(prev, cur)));
      prev = cur;
    }
    cur_token = text_decoder_runner_->logits_to_token(outputs_res.get());
  } else { // sequential prefill
    int64_t pos = 0; // position in the sequence
    uint64_t prev_token;
    // token & pos
    int64_t pos_data = 0;
    // NOLINTNEXTLINE(facebook-hte-ParameterUncheckedArrayBounds)
    cur_token = prompt_tokens[0];

    // initialize tensor wrappers
    ManagedTensor managed_tokens(&cur_token, {1, 1}, ScalarType::Long);

    ManagedTensor managed_start_pos(&pos_data, {1}, ScalarType::Long);

    while (pos < num_prompt_tokens) {
      // Run the model
      pos_data = start_pos + pos;

      Result<torch::executor::Tensor> logits_res =
          text_decoder_runner_->step(managed_tokens, managed_start_pos);
>>>>>>> 0589bdf4

  return Error::Ok;
}

Error Runner::generate(
    const std::string& prompt,
    int32_t seq_len,
    std::function<void(const std::string&)> token_callback,
    std::function<void(const Stats&)> stats_callback) {
  // Prepare the inputs.
  // Use ones-initialized inputs.
  ET_CHECK_MSG(!prompt.empty(), "Prompt cannot be null");
  if (!is_loaded()) {
    stats_.model_load_start_ms = util::time_in_ms();
    ET_CHECK_OK_OR_RETURN_ERROR(load());
    stats_.model_load_end_ms = util::time_in_ms();
  }

  // Wrap the token_callback with print function
  std::function<void(const std::string&)> wrapped_callback =
      [token_callback](const std::string& piece) {
        util::safe_printf(piece.c_str());
        fflush(stdout);
        if (token_callback) {
          token_callback(piece);
        }
      };
  // First token time only measures the time it takes to encode the prompt and
  // return a response token.

  stats_.inference_start_ms = util::time_in_ms();
  shouldStop_ = false;

  // Set the sequence length to the max seq length if not provided
  seq_len = (seq_len > 0 && seq_len <= max_seq_len_) ? seq_len : max_seq_len_;

  Result<std::vector<uint64_t>> encode_res =
      tokenizer_->encode(prompt, n_bos_, append_eos_ ? n_eos_ : 0);

  ET_CHECK_OK_OR_RETURN_ERROR(
      encode_res.error(), "Failed to encode prompt %s", prompt.c_str());

  // encode the (string) prompt into tokens sequence
  std::vector<uint64_t> prompt_tokens = encode_res.get();
  int num_prompt_tokens = prompt_tokens.size();

  ET_CHECK_MSG(num_prompt_tokens >= 1, "Expected at least 1 prompt token");
  ET_CHECK_MSG(
      num_prompt_tokens < max_seq_len_,
      "Max seq length exceeded - please increase max seq len value in .../llama2/model.py");

  ET_CHECK_MSG(
      num_prompt_tokens < seq_len,
      "Sequence length exceeded - please increase the seq_len value passed to generate()");

  // Prefill first
  // Here feed all tokens to the model and get the next predicted token
  // after the prompt. After that we will enter generate loop.
  auto prefill_res =
      text_prefiller_->prefill(prompt_tokens, 0, wrapped_callback);
  stats_.first_token_ms = util::time_in_ms();
  stats_.prompt_eval_end_ms = util::time_in_ms();
  ET_CHECK_OK_OR_RETURN_ERROR(prefill_res.error());
  uint64_t cur_token = prefill_res.get();

  // print the first token from prefill. No prev_token so use cur_token for it.
  wrapped_callback(ET_UNWRAP(tokenizer_->decode(cur_token, cur_token)));

  // start the main loop
  int64_t pos = num_prompt_tokens; // position in the sequence

  // Generate the rest of the sequence
  std::vector<int64_t> token_data; // allocate space for the tokens
  std::vector<exec_aten::SizesType> token_shape;

  if (use_kv_cache_) {
    // hard code these to size 1 as kv cache is locked to static size right now.
    token_data = {static_cast<int64_t>(cur_token)};
    token_shape = {1, 1};
  } else {
    for (auto tok : prompt_tokens) {
      token_data.push_back(tok);
    }
    token_data.push_back(cur_token);
    token_shape = {1, num_prompt_tokens + 1};
  }

  // initialize tensor wrappers
  ManagedTensor tokens_managed(
      token_data.data(), token_shape, ScalarType::Long);

  ManagedTensor start_pos_managed(&pos, {1}, ScalarType::Long);

  uint64_t prev_token;

  // Generate our tokens
  while (pos < seq_len - 1) {
    // Run the model
    Result<torch::executor::Tensor> logits_res =
        text_decoder_runner_->step(tokens_managed, start_pos_managed);

    ET_CHECK_OK_OR_RETURN_ERROR(logits_res.error());
    exec_aten::Tensor& logits_tensor = logits_res.get();

    prev_token = cur_token;

    long sample_start_time_ms = util::time_in_ms();
    cur_token = text_decoder_runner_->logits_to_token(logits_tensor);
    stats_.aggregate_sampling_time_ms +=
        util::time_in_ms() - sample_start_time_ms;

    pos++;

    if (use_kv_cache_) {
      // update the token tensor. token_data will not be empty.
      // NOLINTNEXTLINE(facebook-hte-LocalUncheckedArrayBounds)
      token_data[0] = cur_token;
    } else {
      // push it to the back
      token_data.push_back(cur_token);
      tokens_managed.resize({1, static_cast<int>(token_data.size())});
    }

    // print the token as string, decode it with the Tokenizer object
    wrapped_callback(ET_UNWRAP(tokenizer_->decode(prev_token, cur_token)));

    if (shouldStop_) {
      break;
    }

    // data-dependent terminating condition: we have n_eos_ number of EOS
    if (pos >= num_prompt_tokens && cur_token == eos_id_) {
      printf("\n");
      ET_LOG(Info, "\nReached to the end of generation");
      break;
    }
  }
  stats_.inference_end_ms = util::time_in_ms();
  printf("\n");

  if (pos == seq_len) {
    ET_LOG(Info, "Sequence length (%i tokens) reached!", seq_len);
  }

  stats_.num_prompt_tokens = num_prompt_tokens;
  stats_.num_generated_tokens = pos - num_prompt_tokens;
  ::executorch::llm::print_report(stats_);
  if (stats_callback) {
    stats_callback(stats_);
  }

  return Error::Ok;
}

void Runner::stop() {
  shouldStop_ = true;
}
} // namespace torch::executor<|MERGE_RESOLUTION|>--- conflicted
+++ resolved
@@ -94,17 +94,10 @@
   eos_id_ = get_module_metadata<int64_t>(
       module_.get(), "get_eos_id", tokenizer_->eos_tok());
 
-  // Create text decoder runner and prefiller
+  // Create text decoder runner
   text_decoder_runner_ = std::make_unique<TextDecoderRunner>(
       module_.get(), use_kv_cache_, vocab_size_, temperature_);
 
-<<<<<<< HEAD
-  text_prefiller_ = std::make_unique<TextPrefiller>(
-      tokenizer_.get(),
-      text_decoder_runner_.get(),
-      use_kv_cache_,
-      enable_parallel_prefill_);
-=======
   return Error::Ok;
 }
 
@@ -170,9 +163,29 @@
 
       Result<torch::executor::Tensor> logits_res =
           text_decoder_runner_->step(managed_tokens, managed_start_pos);
->>>>>>> 0589bdf4
-
-  return Error::Ok;
+
+      ET_CHECK_OK_OR_RETURN_ERROR(logits_res.error());
+      prev_token = cur_token;
+
+      pos++;
+
+      long sample_start_time_ms = util::time_in_ms();
+
+      cur_token = pos == num_prompt_tokens
+          ? text_decoder_runner_->logits_to_token(logits_res.get())
+          : prompt_tokens[pos];
+
+      stats_.aggregate_sampling_time_ms +=
+          util::time_in_ms() - sample_start_time_ms;
+
+      // print the token as string, decode it with the Tokenizer object
+      token_callback(ET_UNWRAP(tokenizer_->decode(prev_token, cur_token)));
+    }
+  }
+  // Return the next token
+  stats_.first_token_ms = util::time_in_ms();
+  stats_.prompt_eval_end_ms = util::time_in_ms();
+  return cur_token;
 }
 
 Error Runner::generate(
@@ -229,12 +242,9 @@
   // Prefill first
   // Here feed all tokens to the model and get the next predicted token
   // after the prompt. After that we will enter generate loop.
-  auto prefill_res =
-      text_prefiller_->prefill(prompt_tokens, 0, wrapped_callback);
-  stats_.first_token_ms = util::time_in_ms();
-  stats_.prompt_eval_end_ms = util::time_in_ms();
+  auto prefill_res = prefill(prompt_tokens, 0, wrapped_callback);
   ET_CHECK_OK_OR_RETURN_ERROR(prefill_res.error());
-  uint64_t cur_token = prefill_res.get();
+  int64_t cur_token = prefill_res.get();
 
   // print the first token from prefill. No prev_token so use cur_token for it.
   wrapped_callback(ET_UNWRAP(tokenizer_->decode(cur_token, cur_token)));
@@ -248,7 +258,7 @@
 
   if (use_kv_cache_) {
     // hard code these to size 1 as kv cache is locked to static size right now.
-    token_data = {static_cast<int64_t>(cur_token)};
+    token_data = {cur_token};
     token_shape = {1, 1};
   } else {
     for (auto tok : prompt_tokens) {
@@ -264,7 +274,7 @@
 
   ManagedTensor start_pos_managed(&pos, {1}, ScalarType::Long);
 
-  uint64_t prev_token;
+  int64_t prev_token;
 
   // Generate our tokens
   while (pos < seq_len - 1) {
