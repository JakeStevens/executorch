--- conflicted
+++ resolved
@@ -101,42 +101,9 @@
   return Error::Ok;
 }
 
-<<<<<<< HEAD
 Result<uint64_t> Runner::prefill(
     std::vector<uint64_t>& prompt_tokens,
     int64_t start_pos,
-=======
-int32_t Runner::logitsToToken(const exec_aten::Tensor& logits_tensor) {
-  ET_CHECK_MSG(logits_tensor.dim() == 3, "Logits tensor must be 3D");
-  auto num_tokens = logits_tensor.size(1);
-
-  switch (logits_tensor.scalar_type()) {
-    case ScalarType::Float: {
-      float* logits = logits_tensor.mutable_data_ptr<float>();
-      float* logits_last = logits;
-      logits_last += (num_tokens - 1) * tokenizer_->vocab_size();
-      return sampler_->sample(logits_last);
-    }
-    case ScalarType::Half: {
-      exec_aten::Half* logits =
-          logits_tensor.mutable_data_ptr<exec_aten::Half>();
-      exec_aten::Half* logits_last = logits;
-      logits_last += (num_tokens - 1) * tokenizer_->vocab_size();
-      return sampler_->sample(logits_last);
-    }
-    default:
-      ET_CHECK_MSG(
-          false,
-          "Unsupported dtype output %hhd",
-          static_cast<int8_t>(logits_tensor.scalar_type()));
-  }
-}
-
-Result<exec_aten::Tensor> Runner::prefill(
-    const std::vector<uint64_t>& tokens,
-    ManagedTensor& managed_tokens,
-    ManagedTensor& managed_start_pos,
->>>>>>> 92edd043
     std::function<void(const std::string&)> token_callback) {
   // enable_parallel_prefill_ maybe set even when not using kv cache
   // When kv cache is not used, start pos is ignored
@@ -179,45 +146,20 @@
     cur_token = text_decoder_runner_->logits_to_token(outputs_res.get());
   } else { // sequential prefill
     int64_t pos = 0; // position in the sequence
-<<<<<<< HEAD
     uint64_t prev_token;
     // token & pos
     int64_t pos_data = 0;
     // NOLINTNEXTLINE(facebook-hte-ParameterUncheckedArrayBounds)
     cur_token = prompt_tokens[0];
-=======
-    int64_t cur_token = tokens[0];
-    int64_t prev_token;
-    // This is a hack to enable returning a logits tensor from prefill
-    auto logits_tensor = managed_tokens.get_aliasing_tensor();
-    while (pos < num_tokens) {
-      // Run the model
-      Result<exec_aten::Tensor> logits_res = run_model_step(
-          cur_token, managed_tokens, managed_start_pos, num_tokens);
->>>>>>> 92edd043
 
     // initialize tensor wrappers
     ManagedTensor managed_tokens(&cur_token, {1, 1}, ScalarType::Long);
 
     ManagedTensor managed_start_pos(&pos_data, {1}, ScalarType::Long);
 
-<<<<<<< HEAD
     while (pos < num_prompt_tokens) {
       // Run the model
       pos_data = start_pos + pos;
-=======
-// Given an input token. Set up the inputs for the model and execute a single
-// step. Returning the logits tensor.
-Result<exec_aten::Tensor> Runner::run_model_step(
-    int64_t input_token,
-    ManagedTensor& managed_tokens,
-    ManagedTensor& managed_start_pos,
-    size_t max_seq_len) {
-  // ET_LOG(Info, "Input token %" PRIu64, input_token);
-  if (use_kv_cache_) {
-    auto tokens = managed_tokens.get_aliasing_tensor();
-    auto start_pos = managed_start_pos.get_aliasing_tensor();
->>>>>>> 92edd043
 
       Result<torch::executor::Tensor> logits_res =
           text_decoder_runner_->step(managed_tokens, managed_start_pos);
@@ -337,13 +279,8 @@
   // Generate our tokens
   while (pos < seq_len - 1) {
     // Run the model
-<<<<<<< HEAD
-    Result<torch::executor::Tensor> logits_res =
+    Result<exec_aten::Tensor> logits_res =
         text_decoder_runner_->step(tokens_managed, start_pos_managed);
-=======
-    Result<exec_aten::Tensor> logits_res =
-        run_model_step(cur_token, tokens_managed, start_pos_managed, seq_len);
->>>>>>> 92edd043
 
     ET_CHECK_OK_OR_RETURN_ERROR(logits_res.error());
     exec_aten::Tensor& logits_tensor = logits_res.get();
