# Copyright (c) Meta Platforms, Inc. and affiliates.
# All rights reserved.
#
# This source code is licensed under the BSD-style license found in the
# LICENSE file in the root directory of this source tree.

from abc import ABC, abstractmethod
from typing import List, Optional

import torch

from executorch.extension.llm.tokenizer.utils import get_tokenizer


def sample_top_p(probs, p):
    """
    Perform top-p (nucleus) sampling on a probability distribution.

    Args:
        probs (torch.Tensor): Probability distribution tensor.
        p (float): Probability threshold for top-p sampling.

    Returns:
        torch.Tensor: Sampled token indices.

    Note:
        Top-p sampling selects the smallest set of tokens whose cumulative probability mass
        exceeds the threshold p. The distribution is re-normalized based on the selected tokens.
    """
    probs_sort, probs_idx = torch.sort(probs, dim=-1, descending=True)
    probs_sum = torch.cumsum(probs_sort, dim=-1)
    mask = probs_sum - probs_sort > p
    probs_sort[mask] = 0.0
    probs_sort.div_(probs_sort.sum(dim=-1, keepdim=True))
    next_token = torch.multinomial(probs_sort, num_samples=1)
    next_token = torch.gather(probs_idx, -1, next_token)
    return next_token


def next_token(logits: torch.Tensor, temperature: float, top_p: float) -> int:
    if temperature > 0:
        probs = torch.softmax(logits / temperature, dim=-1)
        return sample_top_p(probs, top_p).item()
    # Pyre-ignore[7]: Incompatible return type [7]: Expected `int` but got `Union[bool, float, int]`
    return torch.argmax(logits, dim=-1).item()


class LlamaRunner(ABC):
    def __init__(
        self,
        tokenizer_path: str,
        max_seq_len: int,
        max_batch_size: int,
        use_kv_cache: bool,
        vocab_size: int,
        has_full_logits: bool = False,
        device: str = "cpu",
    ):
        """
        Constructor.

        Args:
        tokenizer_path: path to tokenizer.model file.
        max_seq_len: max length of the output sequence, after which the output will be clipped.
        max_batch_size: max batch size.
        use_kv_cache: whether to use a KV cache.
        vocab_size: number of items in the vocab.
        has_full_logits: whether the model returns the full logits or only returns the last logit.
        device: device to run the runner on.
        """
        self.max_seq_len = max_seq_len
        self.max_batch_size = max_batch_size
        self.use_kv_cache = use_kv_cache
        self.tokenizer = get_tokenizer(tokenizer_path)
        self.has_full_logits = has_full_logits
        self.device = device
        assert vocab_size == self.tokenizer.n_words

    @abstractmethod
    def forward(
        self,
        tokens: torch.Tensor,
        input_pos: Optional[torch.Tensor] = None,
    ) -> torch.Tensor:
        pass

    def generate(  # noqa: C901
        self,
        prompt_tokens: List[int],
        max_seq_len: int,
        temperature: float = 0.8,
        top_p: float = 0.9,
        echo: bool = False,
        pos_base: int = 0,
    ) -> List[int]:
        # prefill
        logits = self.forward(
            tokens=torch.tensor([prompt_tokens], dtype=torch.long, device=self.device),
            input_pos=(
<<<<<<< HEAD
                torch.tensor([0], dtype=torch.long, device=self.device)
                if self.use_kv_cache
=======
                torch.tensor([pos_base], dtype=torch.long, device=self.device)
                if self.params.use_kv_cache
>>>>>>> a89d6b2c
                else None
            ),
        )

<<<<<<< HEAD
        current_token = next_token(logits[:, -1, :], temperature, top_p)
        if self.has_full_logits:
            current_token = next_token(logits[:, -1, :], temperature, top_p)
        else:
            current_token = next_token(logits, temperature, top_p)
        tokens = prompt_tokens + [current_token]

        i = 0
        while len(tokens) < self.max_seq_len:
            print(f"{i} out of {self.max_seq_len} max tokens generated")
            if self.use_kv_cache:
=======
        current_token = next_token(logits, temperature, top_p)
        print(f"{self.tokenizer.decode_token(current_token)}", end="", flush=True)
        tokens = prompt_tokens + [current_token]

        while len(tokens) < max_seq_len:
            if self.params.use_kv_cache:
>>>>>>> a89d6b2c
                logits = self.forward(
                    tokens=torch.tensor(
                        [[current_token]], dtype=torch.long, device=self.device
                    ),
                    input_pos=torch.tensor(
                        [pos_base + len(tokens) - 1],
                        dtype=torch.long,
                        device=self.device,
                    ),
                )
            else:
                logits = self.forward(
                    tokens=torch.tensor([tokens], dtype=torch.long, device=self.device),
                )
<<<<<<< HEAD

            # If the logits aren't already clipped to only contain the last logit, clip them.
            if self.has_full_logits:
                current_token = next_token(logits[:, -1, :], temperature, top_p)
            else:
                current_token = next_token(logits, temperature, top_p)

=======
            current_token = next_token(logits, temperature, top_p)
            tokens.append(current_token)
>>>>>>> a89d6b2c
            if current_token == self.tokenizer.eos_id or (
                hasattr(self.tokenizer, "stop_tokens")
                and current_token in self.tokenizer.stop_tokens
            ):
                break
<<<<<<< HEAD

            tokens.append(current_token)
            i += 1
=======
            print(f"{self.tokenizer.decode_token(current_token)}", end="", flush=True)
        print("\n")
>>>>>>> a89d6b2c

        return tokens if echo else tokens[len(prompt_tokens) :]

    def text_completion(
        self,
        prompt: str,
        temperature: float = 0.6,
        top_p: float = 0.9,
        echo: bool = False,
    ) -> List[int]:
        """
        Perform text completion for a prompt using the language model.

        Args:
            prompt (str): Text prompt for completion.
            temperature (float, optional): Temperature value for controlling randomness in sampling. Defaults to 0.6.
            top_p (float, optional): Top-p probability threshold for nucleus sampling. Defaults to 0.9.
            echo (bool, optional): Flag indicating whether to include prompt tokens in the generated output. Defaults to False.

        Returns:
            Generated list of tokens.

        Note:
            This method generates text completion for the provided prompt, employing nucleus sampling to introduce controlled randomness.
        """
        return self.generate(
            prompt_tokens=self.tokenizer.encode(prompt, bos=True, eos=False),
            max_seq_len=self.params.max_seq_len,
            temperature=temperature,
            top_p=top_p,
            echo=echo,
        )

    def chat_completion(
        self,
        temperature: float = 0.6,
        top_p: float = 0.9,
    ) -> List[int]:
        """
        Perform multi-turn chat with the language model.

            Args:
                prompt (str): Text prompt for completion.
                temperature (float, optional): Temperature value for controlling randomness in sampling. Defaults to 0.6.
                top_p (float, optional): Top-p probability threshold for nucleus sampling. Defaults to 0.9.
                echo (bool, optional): Flag indicating whether to include prompt tokens in the generated output. Defaults to False.

            Returns:
                Generated list of tokens.

            Note:
                This method generates text completion for the provided prompt, employing nucleus sampling to introduce controlled randomness.
        """
        exit_prompt = "exit"
        tokens = []
        prompt = input("Me: ")
        while prompt and prompt != exit_prompt:
            print("LLM: ", end="", flush=True)
            new_tokens = self.generate(
                prompt_tokens=self.tokenizer.encode(
                    self._format_prompt(prompt), bos=True, eos=False
                ),
                max_seq_len=self.params.max_seq_len,
                temperature=temperature,
                top_p=top_p,
                echo=True,
                pos_base=len(tokens),
            )
            tokens.extend(new_tokens)
            prompt = input("Me: ")
        return tokens

    def _format_prompt(self, prompt: str) -> str:
        return f"""
<|begin_of_text|><|start_header_id|>system<|end_header_id|>

You are a helpful assistant<|eot_id|><|start_header_id|>user<|end_header_id|>

{prompt}<|eot_id|><|start_header_id|>assistant<|end_header_id|>"""<|MERGE_RESOLUTION|>--- conflicted
+++ resolved
@@ -97,37 +97,23 @@
         logits = self.forward(
             tokens=torch.tensor([prompt_tokens], dtype=torch.long, device=self.device),
             input_pos=(
-<<<<<<< HEAD
-                torch.tensor([0], dtype=torch.long, device=self.device)
+                torch.tensor([pos_base], dtype=torch.long, device=self.device)
                 if self.use_kv_cache
-=======
-                torch.tensor([pos_base], dtype=torch.long, device=self.device)
-                if self.params.use_kv_cache
->>>>>>> a89d6b2c
                 else None
             ),
         )
 
-<<<<<<< HEAD
-        current_token = next_token(logits[:, -1, :], temperature, top_p)
         if self.has_full_logits:
             current_token = next_token(logits[:, -1, :], temperature, top_p)
         else:
             current_token = next_token(logits, temperature, top_p)
+        print(f"{self.tokenizer.decode_token(current_token)}", end="", flush=True)
         tokens = prompt_tokens + [current_token]
 
         i = 0
-        while len(tokens) < self.max_seq_len:
+        while len(tokens) < max_seq_len:
             print(f"{i} out of {self.max_seq_len} max tokens generated")
             if self.use_kv_cache:
-=======
-        current_token = next_token(logits, temperature, top_p)
-        print(f"{self.tokenizer.decode_token(current_token)}", end="", flush=True)
-        tokens = prompt_tokens + [current_token]
-
-        while len(tokens) < max_seq_len:
-            if self.params.use_kv_cache:
->>>>>>> a89d6b2c
                 logits = self.forward(
                     tokens=torch.tensor(
                         [[current_token]], dtype=torch.long, device=self.device
@@ -142,31 +128,23 @@
                 logits = self.forward(
                     tokens=torch.tensor([tokens], dtype=torch.long, device=self.device),
                 )
-<<<<<<< HEAD
 
             # If the logits aren't already clipped to only contain the last logit, clip them.
             if self.has_full_logits:
                 current_token = next_token(logits[:, -1, :], temperature, top_p)
             else:
                 current_token = next_token(logits, temperature, top_p)
-
-=======
-            current_token = next_token(logits, temperature, top_p)
             tokens.append(current_token)
->>>>>>> a89d6b2c
+
             if current_token == self.tokenizer.eos_id or (
                 hasattr(self.tokenizer, "stop_tokens")
                 and current_token in self.tokenizer.stop_tokens
             ):
                 break
-<<<<<<< HEAD
-
-            tokens.append(current_token)
+
             i += 1
-=======
             print(f"{self.tokenizer.decode_token(current_token)}", end="", flush=True)
         print("\n")
->>>>>>> a89d6b2c
 
         return tokens if echo else tokens[len(prompt_tokens) :]
 
@@ -194,7 +172,7 @@
         """
         return self.generate(
             prompt_tokens=self.tokenizer.encode(prompt, bos=True, eos=False),
-            max_seq_len=self.params.max_seq_len,
+            max_seq_len=self.max_seq_len,
             temperature=temperature,
             top_p=top_p,
             echo=echo,
@@ -229,7 +207,7 @@
                 prompt_tokens=self.tokenizer.encode(
                     self._format_prompt(prompt), bos=True, eos=False
                 ),
-                max_seq_len=self.params.max_seq_len,
+                max_seq_len=self.max_seq_len,
                 temperature=temperature,
                 top_p=top_p,
                 echo=True,
