/*
 * Copyright (c) Meta Platforms, Inc. and affiliates.
 * All rights reserved.
 *
 * This source code is licensed under the BSD-style license found in the
 * LICENSE file in the root directory of this source tree.
 */

#include <cmath>

#include <executorch/backends/cadence/hifi/kernels/kernels.h>
#include <executorch/kernels/portable/cpu/scalar_utils.h>
#include <executorch/kernels/portable/cpu/util/broadcast_util.h>
#include <executorch/kernels/portable/cpu/util/elementwise_util.h>
#include <executorch/kernels/portable/cpu/util/functional_util.h>
#include <executorch/runtime/core/exec_aten/util/scalar_type_util.h>
#include <executorch/runtime/kernel/kernel_includes.h>

using executorch::aten::Scalar;
using executorch::aten::ScalarType;
using executorch::aten::Tensor;
using executorch::runtime::can_cast;
using executorch::runtime::canCast;
using executorch::runtime::CppTypeToScalarType;
using executorch::runtime::KernelRuntimeContext;
using executorch::runtime::promoteTypes;
using executorch::runtime::tensors_have_same_dim_order;
using torch::executor::Error;
using torch::executor::resize_to_broadcast_target_size;
using torch::executor::native::utils::apply_bitensor_elementwise_fn;
using torch::executor::native::utils::apply_unitensor_elementwise_fn;
using torch::executor::native::utils::get_compute_type;
using torch::executor::native::utils::promote_type_with_scalar;
using torch::executor::native::utils::scalar_to;
using torch::executor::native::utils::SupportedTensorDtypes;

namespace cadence {
namespace impl {
namespace HiFi {
namespace native {

Tensor& pow_Tensor_Tensor_out(
    KernelRuntimeContext& ctx,
    const Tensor& a,
    const Tensor& b,
    Tensor& out) {
  // Common Dtype
  ScalarType common_type = promoteTypes(a.scalar_type(), b.scalar_type());

  // Check Common Dtype
  ET_KERNEL_CHECK(
      ctx,
      (canCast(common_type, out.scalar_type()) &&
       common_type != ScalarType::Bool),
      InvalidArgument,
      out);

  // Check Dim Order
  ET_KERNEL_CHECK(
      ctx, tensors_have_same_dim_order(a, b, out), InvalidArgument, out);

  // Resize
  ET_KERNEL_CHECK(
      ctx,
<<<<<<< HEAD
      common_type != executorch::aten::ScalarType::Bool,
      InvalidArgument,
      out);
  ET_KERNEL_CHECK(ctx, canCast(common_type, out_type), InvalidArgument, out);
=======
      resize_to_broadcast_target_size(a, b, out) == Error::Ok,
      InvalidArgument,
      out);

  // Compute Dtype
  ScalarType compute_type = get_compute_type(common_type);
  if (compute_type != ScalarType::Float) {
    compute_type = ScalarType::Double;
  }
>>>>>>> a836b641

  constexpr int kNnlibMaxDim = 16;
  int a_dim = a.dim(), b_dim = b.dim(), out_dim = out.dim();
  bool optimized = true;

  const bool a_is_broadcasted = !out.sizes().equals(a.sizes());
  const bool b_is_broadcasted = !out.sizes().equals(b.sizes());
  const bool broadcast = (a_is_broadcasted && b_is_broadcasted);
  int max_dim = a.dim() > b.dim() ? a.dim() : b.dim();
  max_dim = out.dim() > max_dim ? out.dim() : max_dim;

  ScalarType out_type = out.scalar_type();

  if (out_type != ScalarType::Float)
    optimized = false;

  if (max_dim > kNnlibMaxDim)
    optimized = false;

  WORD32 num_elm = out.numel();

  if (optimized) {
    if (broadcast) {
      WORD32* __restrict__ ptr1 =
          (WORD32* __restrict__)kernels::allocate_temp_memory(
              ctx, num_elm * sizeof(int));

      ET_KERNEL_CHECK(ctx, ptr1 != nullptr, MemoryAllocationFailed, out);

      WORD32* __restrict__ ptr2 =
          (WORD32* __restrict__)kernels::allocate_temp_memory(
              ctx, num_elm * sizeof(int));

      ET_KERNEL_CHECK(ctx, ptr2 != nullptr, MemoryAllocationFailed, out);

      WORD32* __restrict__ pin1 =
          (WORD32* __restrict__)a.const_data_ptr<float>();
      WORD32* __restrict__ pin2 =
          (WORD32* __restrict__)b.const_data_ptr<float>();

      WORD32 p_out_shape[kNnlibMaxDim];
      WORD32 p_inp1_shape[kNnlibMaxDim];
      WORD32 p_inp2_shape[kNnlibMaxDim];

      for (int i = 0; i < out_dim; i++)
        p_out_shape[i] = out.size(i);
      for (int i = 0; i < a_dim; i++)
        p_inp1_shape[i] = a.size(i);
      for (int i = 0; i < b_dim; i++)
        p_inp2_shape[i] = b.size(i);

      xa_nn_broadcast_32_32(ptr1, p_out_shape, pin1, p_inp1_shape, out_dim);

      xa_nn_broadcast_32_32(ptr2, p_out_shape, pin2, p_inp2_shape, out_dim);

      FLOAT32* __restrict__ p_out =
          (FLOAT32* __restrict__)out.mutable_data_ptr<float>();
      const FLOAT32* __restrict__ p_inp1 = (const FLOAT32* __restrict__)ptr1;
      const FLOAT32* __restrict__ p_inp2 = (const FLOAT32* __restrict__)ptr2;

      xa_nn_elm_pow_f32(p_out, p_inp1, p_inp2, num_elm);

    } else if (a_is_broadcasted && (!b_is_broadcasted)) {
      FLOAT32* __restrict__ ptr1 =
          (FLOAT32* __restrict__)kernels::allocate_temp_memory(
              ctx, num_elm * sizeof(int));

      ET_KERNEL_CHECK(ctx, ptr1 != nullptr, MemoryAllocationFailed, out);

      FLOAT32* __restrict__ pin1 =
          (FLOAT32* __restrict__)a.const_data_ptr<float>();

      WORD32 p_out_shape[kNnlibMaxDim];
      WORD32 p_inp1_shape[kNnlibMaxDim];

      for (int i = 0; i < out_dim; i++)
        p_out_shape[i] = out.size(i);
      for (int i = 0; i < a_dim; i++)
        p_inp1_shape[i] = a.size(i);

      xa_nn_broadcast_32_32(
          (WORD32*)ptr1, p_out_shape, (WORD32*)pin1, p_inp1_shape, out_dim);

      FLOAT32* __restrict__ p_out =
          (FLOAT32* __restrict__)out.mutable_data_ptr<float>();
      const FLOAT32* __restrict__ p_inp1 = (const FLOAT32* __restrict__)ptr1;
      const FLOAT32* __restrict__ p_inp2 =
          (const FLOAT32* __restrict__)b.const_data_ptr<float>();

      xa_nn_elm_pow_f32(p_out, p_inp1, p_inp2, num_elm);

    } else if (b_is_broadcasted && (!a_is_broadcasted)) {
      WORD32* __restrict__ ptr1 =
          (WORD32* __restrict__)kernels::allocate_temp_memory(
              ctx, num_elm * sizeof(int));

      ET_KERNEL_CHECK(ctx, ptr1 != nullptr, MemoryAllocationFailed, out);

      WORD32* __restrict__ pin1 =
          (WORD32* __restrict__)b.const_data_ptr<float>();

      WORD32 p_out_shape[kNnlibMaxDim];
      WORD32 p_inp1_shape[kNnlibMaxDim];

      for (int i = 0; i < out_dim; i++)
        p_out_shape[i] = out.size(i);
      for (int i = 0; i < b_dim; i++)
        p_inp1_shape[i] = b.size(i);

      xa_nn_broadcast_32_32(ptr1, p_out_shape, pin1, p_inp1_shape, out_dim);

      FLOAT32* __restrict__ p_out =
          (FLOAT32* __restrict__)out.mutable_data_ptr<float>();
      const FLOAT32* __restrict__ p_inp1 =
          (const FLOAT32* __restrict__)a.const_data_ptr<float>();
      const FLOAT32* __restrict__ p_inp2 = (const FLOAT32* __restrict__)ptr1;

      xa_nn_elm_pow_f32(p_out, p_inp1, p_inp2, num_elm);

    } else {
      FLOAT32* __restrict__ p_out =
          (FLOAT32* __restrict__)out.mutable_data_ptr<float>();
      const FLOAT32* __restrict__ p_inp1 =
          (const FLOAT32* __restrict__)a.const_data_ptr<float>();
      const FLOAT32* __restrict__ p_inp2 =
          (const FLOAT32* __restrict__)b.const_data_ptr<float>();

      xa_nn_elm_pow_f32(p_out, p_inp1, p_inp2, num_elm);
    }
    return out;
  }

  // @lint-ignore CLANGTIDY facebook-hte-CArray
  static constexpr const char op_name[] = "pow.Tensor_Tensor_out";

  ET_SWITCH_FLOAT_TYPES(compute_type, ctx, op_name, CTYPE_COMPUTE, [&]() {
    apply_bitensor_elementwise_fn<CTYPE_COMPUTE, op_name>(
        [](const CTYPE_COMPUTE val_a, const CTYPE_COMPUTE val_b) {
          return std::pow(val_a, val_b);
        },
        ctx,
        a,
        SupportedTensorDtypes::REALHBBF16,
        b,
        SupportedTensorDtypes::REALHBBF16,
        out,
        SupportedTensorDtypes::REALHBF16);
  });

  return out;
}

Tensor& pow_Tensor_Scalar_out(
    KernelRuntimeContext& ctx,
    const Tensor& a,
    const Scalar& b,
    Tensor& out) {
  // Common Dtype
  ScalarType common_type = promote_type_with_scalar(a.scalar_type(), b);

  // Check Common Dtype
  ET_KERNEL_CHECK(
      ctx,
      (canCast(common_type, out.scalar_type()) &&
       common_type != ScalarType::Bool),
      InvalidArgument,
      out);

  // Check Dim Order
  ET_KERNEL_CHECK(
      ctx, tensors_have_same_dim_order(a, out), InvalidArgument, out);

  // Resize
  ET_KERNEL_CHECK(
      ctx, resize_tensor(out, a.sizes()) == Error::Ok, InvalidArgument, out);

  // Compute Dtype
  ScalarType compute_type = get_compute_type(common_type);
  if (compute_type != ScalarType::Float) {
    compute_type = ScalarType::Double;
  }

  // @lint-ignore CLANGTIDY facebook-hte-CArray
  static constexpr const char op_name[] = "pow.Tensor_Scalar_out";

  ET_SWITCH_FLOAT_TYPES(compute_type, ctx, op_name, CTYPE_COMPUTE, [&]() {
    const CTYPE_COMPUTE val_b = scalar_to<CTYPE_COMPUTE>(b);
    apply_unitensor_elementwise_fn<CTYPE_COMPUTE, op_name>(
        [val_b](const CTYPE_COMPUTE val_a) { return std::pow(val_a, val_b); },
        ctx,
        a,
        SupportedTensorDtypes::REALHBBF16,
        out,
        SupportedTensorDtypes::REALHBF16);
  });

  return out;
}

Tensor& pow_Scalar_out(
    KernelRuntimeContext& ctx,
    const Scalar& a,
    const Tensor& b,
    Tensor& out) {
  // Common Dtype
  ScalarType common_type = promote_type_with_scalar(b.scalar_type(), a);

  // Check Common Dtype
  ET_KERNEL_CHECK(
      ctx,
      (canCast(common_type, out.scalar_type()) &&
       common_type != ScalarType::Bool),
      InvalidArgument,
      out);

  // Check Dim Order
  ET_KERNEL_CHECK(
      ctx, tensors_have_same_dim_order(b, out), InvalidArgument, out);

  // Resize
  ET_KERNEL_CHECK(
      ctx, resize_tensor(out, b.sizes()) == Error::Ok, InvalidArgument, out);

  // Compute Dtype
  ScalarType compute_type = get_compute_type(common_type);
  if (compute_type != ScalarType::Float) {
    compute_type = ScalarType::Double;
  }

  // @lint-ignore CLANGTIDY facebook-hte-CArray
  static constexpr const char op_name[] = "pow.Scalar_out";

  ET_SWITCH_FLOAT_TYPES(compute_type, ctx, op_name, CTYPE_COMPUTE, [&]() {
    const CTYPE_COMPUTE val_a = scalar_to<CTYPE_COMPUTE>(a);
    apply_unitensor_elementwise_fn<CTYPE_COMPUTE, op_name>(
        [val_a](const CTYPE_COMPUTE val_b) { return std::pow(val_a, val_b); },
        ctx,
        b,
        SupportedTensorDtypes::REALHBBF16,
        out,
        SupportedTensorDtypes::REALHBF16);
  });

  return out;
}

} // namespace native
} // namespace HiFi
} // namespace impl
} // namespace cadence<|MERGE_RESOLUTION|>--- conflicted
+++ resolved
@@ -62,12 +62,6 @@
   // Resize
   ET_KERNEL_CHECK(
       ctx,
-<<<<<<< HEAD
-      common_type != executorch::aten::ScalarType::Bool,
-      InvalidArgument,
-      out);
-  ET_KERNEL_CHECK(ctx, canCast(common_type, out_type), InvalidArgument, out);
-=======
       resize_to_broadcast_target_size(a, b, out) == Error::Ok,
       InvalidArgument,
       out);
@@ -77,7 +71,6 @@
   if (compute_type != ScalarType::Float) {
     compute_type = ScalarType::Double;
   }
->>>>>>> a836b641
 
   constexpr int kNnlibMaxDim = 16;
   int a_dim = a.dim(), b_dim = b.dim(), out_dim = out.dim();
