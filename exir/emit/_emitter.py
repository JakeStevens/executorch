--- conflicted
+++ resolved
@@ -373,13 +373,8 @@
         spec: TensorSpec,
         buffer_data: bytes,
         hashed: str,
-<<<<<<< HEAD
-        allocation_info: Optional[AllocationDetails],
-        constant_tag: str,
-=======
         allocation_info: Optional[AllocationDetails] = None,
         constant_tag: Optional[str] = None,
->>>>>>> 32d842be
     ) -> int:
         """Saves a new constant tensor to the constant buffer and returns the buffer idx"""
 
@@ -401,11 +396,7 @@
             if (
                 spec.extra_tensor_info is not None
                 and spec.extra_tensor_info.fully_qualified_name is not None
-<<<<<<< HEAD
-                and spec.extra_tensor_info.location == DataLocation.EXTERNAL
-=======
                 and spec.extra_tensor_info.location == TensorDataLocation.EXTERNAL
->>>>>>> 32d842be
             ):
                 assert (
                     constant_tag is not None
@@ -470,11 +461,7 @@
                 )
             elif (
                 spec.extra_tensor_info is not None
-<<<<<<< HEAD
-                and spec.extra_tensor_info.location == DataLocation.EXTERNAL
-=======
                 and spec.extra_tensor_info.location == TensorDataLocation.EXTERNAL
->>>>>>> 32d842be
             ):
                 buffer_idx = self.program_state.external_constant_hash.get(hashed, -1)
             else:
@@ -1621,30 +1608,18 @@
             fqn, is_mutable_buffer = self._find_fqn_for_placeholder(target, spec)
 
             # If the placeholder has a constant_tag, it is external to the PTE file
-<<<<<<< HEAD
-            # and requires a fqn and location=DataLocation.EXTERNAL
-=======
             # and requires a fqn and location=TensorDataLocation.EXTERNAL
->>>>>>> 32d842be
             if constant_tag is not None:
                 assert (
                     fqn is not None
                 ), "constant tagged tensors require a fully qualified name"
                 if spec.extra_tensor_info is None:
                     spec.extra_tensor_info = ExtraTensorInfo(
-<<<<<<< HEAD
-                        fully_qualified_name=fqn, location=DataLocation.EXTERNAL
-                    )
-                else:
-                    spec.extra_tensor_info.fully_qualified_name = fqn
-                    spec.extra_tensor_info.location = DataLocation.EXTERNAL
-=======
                         fully_qualified_name=fqn, location=TensorDataLocation.EXTERNAL
                     )
                 else:
                     spec.extra_tensor_info.fully_qualified_name = fqn
                     spec.extra_tensor_info.location = TensorDataLocation.EXTERNAL
->>>>>>> 32d842be
 
             # From the fqn find the corresponding tensor
             real_tensor = None
