load("@fbcode_macros//build_defs:cpp_python_extension.bzl", "cpp_python_extension")
load("@fbsource//xplat/executorch/build:runtime_wrapper.bzl", "runtime")

oncall("executorch")

# TODO(T157145817): Update other flatbuffer serializers to use flatc like
# _flatbuffer.py does, and remove this.
cpp_python_extension(
    name = "_bindings",
    srcs = [
        "bindings.cpp",
    ],
    visibility = [
        "//executorch/backends/fb/qnnpack/...",
        "//executorch/backends/vulkan/...",
        "//executorch/backends/xnnpack/...",
        "//executorch/devtools/bundled_program/...",
        "//executorch/devtools/etdump/...",
    ],
    deps = [
        "fbsource//third-party/flatbuffers:flatc_library",
        "fbsource//third-party/pybind11:pybind11",
    ],
)

# Use runtime.python_library instead of the one defined in python_library.bzl,
# so we can have access to EXECUTORCH_CLIENTS list.
runtime.python_library(
    name = "lib",
    srcs = [
        "__init__.py",
        "_cord.py",
        "_dataclass.py",
        "_flatbuffer.py",
        "_program.py",
<<<<<<< HEAD
        "_serialize.py",
        "utils.py",
=======
>>>>>>> 34c4841f
        "data_serializer.py",
        "padding.py",
    ],
    resources = {
        "//executorch/schema:program.fbs": "program.fbs",
        "//executorch/schema:scalar_type.fbs": "scalar_type.fbs",
        "fbsource//third-party/flatbuffers:flatc-host": "flatbuffers-flatc",
    },
    # Currently serialization API should only be used in some dedicated targets,
    # to avoid ODR violation when linking with another Flatbuffers library.
    # Please ask before changing this.
    visibility = [
        "//executorch/backends/...",
        "//executorch/codegen/...",
        "//executorch/devtools:lib",
        "//executorch/devtools/bundled_program/serialize:lib",
        "//executorch/devtools/bundled_program/tests/...",
        "//executorch/devtools/experimental/...",
        "//executorch/examples/async_exec:emit_program_lib",
        "//executorch/exir/...",
        "//executorch/exir/tests/...",
        "//executorch/extension/...",
        "//executorch/extension/pybindings/test:test",
        "//executorch/extension/pybindings/test:test-library",
        "//executorch/profiler/...",
        "//executorch/test/...",
        "@EXECUTORCH_CLIENTS",
    ],
    deps = [
        "//executorch/exir:schema",
        "//executorch/exir:tensor",
    ],
)<|MERGE_RESOLUTION|>--- conflicted
+++ resolved
@@ -33,11 +33,7 @@
         "_dataclass.py",
         "_flatbuffer.py",
         "_program.py",
-<<<<<<< HEAD
         "_serialize.py",
-        "utils.py",
-=======
->>>>>>> 34c4841f
         "data_serializer.py",
         "padding.py",
     ],
