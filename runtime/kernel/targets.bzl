--- conflicted
+++ resolved
@@ -11,16 +11,7 @@
     runtime.cxx_library(
         name = "operator_registry",
         srcs = ["operator_registry.cpp"],
-<<<<<<< HEAD
-        exported_headers = [
-            "operator_registry.h",
-            "make_boxed_from_unboxed_functor.h",
-            "meta_programming.h",
-            "type_list.h",
-        ],
-=======
         exported_headers = ["operator_registry.h"],
->>>>>>> 5b65b8c3
         visibility = [
             "//executorch/...",
             "@EXECUTORCH_CLIENTS",
@@ -35,16 +26,7 @@
     runtime.cxx_library(
         name = "operator_registry_MAX_NUM_KERNELS_TEST_ONLY",
         srcs = ["operator_registry.cpp"],
-<<<<<<< HEAD
-        exported_headers = [
-            "operator_registry.h",
-            "make_boxed_from_unboxed_functor.h",
-            "meta_programming.h",
-            "type_list.h",
-        ],
-=======
         exported_headers = ["operator_registry.h"],
->>>>>>> 5b65b8c3
         visibility = [
             "//executorch/...",
             "@EXECUTORCH_CLIENTS",
