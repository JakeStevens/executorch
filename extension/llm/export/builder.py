# Copyright (c) Meta Platforms, Inc. and affiliates.
# All rights reserved.
#
# This source code is licensed under the BSD-style license found in the
# LICENSE file in the root directory of this source tree.

# Providing builders for LLM models. These builders help user to build LLM
# eager models, apply source transformations and quantization and export them to
# ExecuTorch.

import logging
from enum import Enum
from typing import Any, Callable, Dict, List, Optional

import torch
from executorch.backends.transforms.duplicate_dynamic_quant_chain import (
    DuplicateDynamicQuantChainPass,
)
from executorch.backends.xnnpack._passes.convert_to_linear import ConvertToLinearPass
from executorch.exir import EdgeProgramManager
from executorch.exir.backend.partitioner import Partitioner

from executorch.exir.backend.utils import format_delegated_graph
from executorch.exir.capture._config import EdgeCompileConfig, ExecutorchBackendConfig

from executorch.exir.passes import MemoryPlanningPass
from executorch.exir.passes.quant_fusion_pass import QuantFusionPass
from executorch.exir.passes.sym_shape_eval_pass import ConstraintBasedSymShapeEvalPass

from executorch.extension.export_util.utils import export_to_edge, save_pte_program
from executorch.extension.llm.tokenizer.utils import get_tokenizer
from torch.ao.quantization.quantize_pt2e import convert_pt2e, prepare_pt2e
from torch.ao.quantization.quantizer import Quantizer
from torch.ao.quantization.quantizer.composable_quantizer import ComposableQuantizer
from torch.export import export_for_training
from torch.nn.attention import SDPBackend

FORMAT = "[%(levelname)s %(asctime)s %(filename)s:%(lineno)s] %(message)s"
logging.basicConfig(level=logging.INFO, format=FORMAT)


class DType(Enum):
    fp32 = "fp32"
    fp16 = "fp16"
    bf16 = "bf16"

    def to_torch_dtype(self) -> torch.dtype:
        mapping = {
            DType.fp32: torch.float32,
            DType.fp16: torch.float16,
            DType.bf16: torch.bfloat16,
        }
        if self not in mapping:
            raise ValueError(f"Unsupported dtype {self}")
        return mapping[self]


class LLMEdgeManager:
    """
    Host a torch.nn.Module for LLM model and facilitates exporting to ExecuTorch.
    """

    def __init__(
        self,
        model,
        modelname,
        max_seq_len,
        dtype,
        use_kv_cache,
        example_inputs,
        example_kwarg_inputs: Optional[Dict] = None,
        args: Optional[Any] = None,
        enable_dynamic_shape: bool = False,
        generate_full_logits: bool = False,
        calibration_tasks: Optional[List[str]] = None,
        calibration_limit: Optional[int] = None,
        calibration_seq_length: Optional[int] = None,
        calibration_data: Optional[str] = None,
        tokenizer_path: Optional[str] = None,
        verbose: bool = False,
        metadata: Optional[dict] = None,
        dynamic_shapes: Optional[Any] = None,
    ):
        self.model = model
        # graph module returned from export()
        self.pre_autograd_graph_module: Optional[torch.fx.GraphModule] = None
        self.modelname = modelname
        self.max_seq_len = max_seq_len
        self.dtype = dtype
        self.example_inputs = example_inputs
        self.example_kwarg_inputs = example_kwarg_inputs
        self.use_kv_cache = use_kv_cache
        self.generate_full_logits = generate_full_logits
        self.enable_dynamic_shape = enable_dynamic_shape
        self.verbose = verbose
        self.metadata = metadata
        self.applied_source_transforms = []
        self.edge_manager: Optional[EdgeProgramManager] = None
        self.export_program = None
        self.output_dir = "."
        self.dynamic_shapes = dynamic_shapes
        self._saved_pte_filename = None
        self.args = args
        self.calibration_tasks = calibration_tasks
        self.calibration_limit = calibration_limit
        self.calibration_seq_length = calibration_seq_length
        self.calibration_data = calibration_data
        self.tokenizer_path = tokenizer_path

    def set_output_dir(self, output_dir: str) -> "LLMEdgeManager":
        """
        Set the directory where the .pte file will be saved.
        Args:
            output_dir (str): The directory to store the .pte file.
        """
        self.output_dir = output_dir
        return self

    def to_dtype(self, dtype_override: Optional[DType]) -> "LLMEdgeManager":
        """
        Convert the model to the specified dtype.
        Args:
            dtype_override (Optional[DType]): Override the dtype of the model.
        """
        assert not dtype_override or isinstance(
            dtype_override, DType
        ), "Override dtype needs to be of type <DType>"
        if dtype_override is not None and dtype_override != self.dtype:
            torch_dtype = dtype_override.to_torch_dtype()
            logging.info(f"model.to {torch_dtype}")
            self.model = self.model.to(dtype=torch_dtype)
            self.dtype = dtype_override
        return self

    def source_transform(
        self, transforms: List[Callable[[torch.nn.Module], torch.nn.Module]]
    ) -> "LLMEdgeManager":
        """
        Apply source transforms to the model. The transforms are callables that
        takes nn.Module as input and returns nn.Module.
        Args:
            transforms (List[Callable[[torch.nn.Module], torch.nn.Module]]): A
                list of source transforms.
        """
        for transform in transforms:
            self.model = transform(self.model)
        self.applied_source_transforms.extend(transforms)

        if self.verbose:
            logging.info(f"Applied source transforms: {self.applied_source_transforms}")
        logging.info(f"Model after source transforms: {self.model}")
        return self

    def _get_dynamic_shape(self) -> Any:
        if self.dynamic_shapes:
            return self.dynamic_shapes

        dim = torch.export.Dim("token_dim", max=self.max_seq_len - 1)

        if not self.use_kv_cache:
            # Only one input argument: tokens
            self.dynamic_shapes = ({1: dim},)
        elif self.enable_dynamic_shape:
            # Two input arguments: tokens and input_pos but input_pos is static shape
            self.dynamic_shapes = ({1: dim}, {0: 1})
        else:
            # Two input arguments: tokens and input_pos but both are of static shape
            self.dynamic_shapes = None
        return self.dynamic_shapes

    def _get_edge_config(self) -> EdgeCompileConfig:
        edge_config = EdgeCompileConfig(
            _check_ir_validity=False,
            _skip_type_promotion=bool(self.dtype == DType.fp16),
            _skip_dim_order=True,
        )
        return edge_config

    def export(self) -> "LLMEdgeManager":
        dynamic_shape = self._get_dynamic_shape()
        # 1. torch.nn.attention.sdpa_kernel([SDPBackend.MATH]) is for bypassing the dynamo error when tracing
        # 2. torch.no_grad() is for getting rid of the dropout (not sure why training ops will show up)
        with torch.nn.attention.sdpa_kernel([SDPBackend.MATH]), torch.no_grad():
            if hasattr(self.args, "qnn") and self.args.qnn:
                # TODO: this is temporary and export_for_training doesn't work with qnn either. We need a
                # functional graph. See issue https://github.com/pytorch/executorch/pull/4627 for more details
                # pyre-fixme[8]: Attribute has type `Optional[GraphModule]`; used as
                #  `Module`.
                self.pre_autograd_graph_module = torch.export.export(
                    self.model,
                    self.example_inputs,
                    self.example_kwarg_inputs,
                    dynamic_shapes=dynamic_shape,
                    strict=True,
                ).module()
            else:
                # pyre-fixme[8]: Attribute has type `Optional[GraphModule]`; used as
                #  `Module`.
<<<<<<< HEAD
                print("Exporting with:")
                print(f"inputs: {self.example_inputs}")
                print(f"kwargs: {self.example_kwarg_inputs}")
                print(f"dynamic shapes: {dynamic_shape}")

=======
>>>>>>> b1f66785
                self.pre_autograd_graph_module = export_for_training(
                    self.model,
                    self.example_inputs,
                    kwargs=self.example_kwarg_inputs,
                    dynamic_shapes=dynamic_shape,
                ).module()

        return self

    def pt2e_calibrate(
        self,
        prepared_module,
        calibration_tasks,
        calibration_limit,
        calibration_seq_length,
        calibration_data,
        tokenizer_path,
    ):
        logging.info("Run calibration...")
        try:
            from executorch.examples.models.llama.eval_llama_lib import (
                GraphModuleEvalWrapper,
            )
            from executorch.examples.models.llama.evaluate import (  # pyre-ignore[21]
                evaluate_model,
            )
        except ImportError:
            raise ImportError(
                "Please install the llm eval dependency via examples/models/llama/install_requirements.sh"
            )

        tokenizer = get_tokenizer(tokenizer_path)

        def calibrate_template(
            module: torch.fx.GraphModule, tokenizer, prompts: str, max_len: int
        ):
            # TODO: change criteria & support batch inputs if necessary
            pos = torch.tensor(0, dtype=torch.int64)
            token_list = tokenizer.encode(prompts, bos=True, eos=False)

            with torch.no_grad():
                while token_list[-1] != tokenizer.eos_id and pos < max_len:
                    logits = module(
                        torch.full((1, 1), token_list[pos]),
                        torch.tensor((pos,)),
                    )
                    pos += 1
                    if pos >= len(token_list):
                        if self.generate_full_logits:
                            token_list.append(
                                torch.argmax(logits[:, -1], dim=-1).item()
                            )
                        else:
                            token_list.append(torch.argmax(logits[:], dim=-1).item())

        calibrate_template(
            module=prepared_module,
            tokenizer=tokenizer,
            prompts=calibration_data,
            max_len=calibration_seq_length,
        )

        eval_wrapper = GraphModuleEvalWrapper(
            model=prepared_module,
            tokenizer=tokenizer,
            max_seq_length=calibration_seq_length,
            use_kv_cache=self.use_kv_cache,
            generate_full_logits=self.generate_full_logits,
            enable_dynamic_shape=self.enable_dynamic_shape,
        )
        eval_results = evaluate_model(
            eval_wrapper,
            calibration_tasks,
            calibration_limit,
        )

        for task, res in eval_results["results"].items():
            print(f"{task}: {res}")
        logging.info("Calibration finish...")

    def pt2e_quantize(self, quantizers: Optional[List[Quantizer]]) -> "LLMEdgeManager":
        """
        Quantize the model via pt2e flow and retrieve LLMEdgeManager including the quantized model.
        Args:
            quantizers (Optional[List[Quantizer]]): A list of quantizers.
        """
        assert (
            self.edge_manager is None
        ), "export_to_edge is already called, please call pt2e_quantize before export_to_edge"
        logging.info(f"Using pt2e {quantizers} to quantizing the model...")

        # 1. torch.nn.attention.sdpa_kernel([SDPBackend.MATH]) is for bypassing the dynamo error when tracing
        # 2. torch.no_grad() is for getting rid of the dropout (not sure why training ops will show up)
        if quantizers:
            with torch.nn.attention.sdpa_kernel([SDPBackend.MATH]), torch.no_grad():
                if self.verbose:
                    logging.info(f"Applied quantizers: {quantizers}")
                composed_quantizer = ComposableQuantizer(quantizers)
                assert (
                    self.pre_autograd_graph_module is not None
                ), "Please run export() first"
                m = prepare_pt2e(self.pre_autograd_graph_module, composed_quantizer)
                logging.info(
                    f"Calibrating with tasks: {self.calibration_tasks}, limit: {self.calibration_limit}, calibration_data: {self.calibration_data}, tokenizer_path: {self.tokenizer_path}, seq_length: {self.calibration_seq_length}"
                )
                # Calibrate
                if (
                    self.calibration_tasks is not None
                    and self.calibration_limit is not None
                    and self.calibration_seq_length is not None
                    and self.calibration_data is not None
                    and self.tokenizer_path is not None
                ):
                    logging.info(
                        f"Calibrating with tasks: {self.calibration_tasks}, limit: {self.calibration_limit}, calibration_data: {self.calibration_data}, tokenizer_path: {self.tokenizer_path}, seq_length: {self.calibration_seq_length}"
                    )
                    self.pt2e_calibrate(
                        prepared_module=m,
                        calibration_tasks=self.calibration_tasks,
                        calibration_limit=self.calibration_limit,
                        calibration_seq_length=self.calibration_seq_length,
                        calibration_data=self.calibration_data,
                        tokenizer_path=self.tokenizer_path,
                    )
                else:
                    logging.info(
                        "No calibration provided, using dummy input to calibrate..."
                    )
                    m(*self.example_inputs)
                m = convert_pt2e(m)
                DuplicateDynamicQuantChainPass()(m)
                self.pre_autograd_graph_module = m
            return self
        else:
            logging.info("No quantizer provided, passing...")
            return self

    def export_to_edge(self) -> "LLMEdgeManager":
        """
        Export the model to Edge dialect and retrieve a LLMEdgeManager.
        """
        dynamic_shape = self._get_dynamic_shape()
        edge_config = self._get_edge_config()

        # 1. torch.nn.attention.sdpa_kernel([SDPBackend.MATH]) is for bypassing the dynamo error when tracing
        # 2. torch.no_grad() is for getting rid of the dropout (not sure why training ops will show up)
        with torch.nn.attention.sdpa_kernel([SDPBackend.MATH]), torch.no_grad():
            if self.pre_autograd_graph_module is None:
                # Run export() if it didn't run
                self.export()
            self.edge_manager = export_to_edge(
                self.pre_autograd_graph_module,  # pyre-fixme[6]
                self.example_inputs,
                example_kwarg_inputs=self.example_kwarg_inputs,
                dynamic_shapes=dynamic_shape,
                edge_constant_methods=self.metadata,
                edge_compile_config=edge_config,
                verbose=self.verbose,
            )
        return self

    def to_backend(self, partitioners: Optional[List[Partitioner]]) -> "LLMEdgeManager":
        """
        Partition the model and lower to different backends. The signature is
        aligned with the signature of `to_backend` method of EdgeManager.
        Args:
            partitioners (Optional[List[Partitioner]]): One or more
                partitioner to be sent to EdgeManager.to_backend().
        """
        if partitioners is None:
            logging.info("No partitioner provided, passing...")
        else:
            for partitioner in partitioners:
                if partitioner is not None:
                    assert (
                        self.edge_manager is not None
                    ), "Need to run export_to_edge() first"
                    self.edge_manager = self.edge_manager.to_backend(partitioner)
                    if self.verbose:
                        logging.info(
                            format_delegated_graph(
                                self.edge_manager.exported_program().graph_module
                            )
                        )
                        logging.info(f"Applied partitioners: {partitioner}")
                else:
                    logging.info("No partitioner provided, passing...")
                    continue

        return self

    def to_executorch(self) -> "LLMEdgeManager":
        """
        Lower the model to executorch and get an ExecutorchProgram.
        """
        assert self.edge_manager, "Need to run export_to_edge() first"
        self.export_program = self.edge_manager.to_executorch(
            ExecutorchBackendConfig(
                extract_delegate_segments=True,
                passes=[
                    # If there are Linear operations left in the graph, let's execute
                    # them with the optimized op_linear rather than materializing a
                    # transpose followed by a regular op_mm.
                    ConvertToLinearPass(),
                    QuantFusionPass(),
                ],
                memory_planning_pass=MemoryPlanningPass(alloc_graph_input=False),
                sym_shape_eval_pass=ConstraintBasedSymShapeEvalPass(),
            )
        )
        logging.info(
            "Required memory for activation in bytes: {}".format(
                self.export_program._emitter_output.program.execution_plan[
                    0
                ].non_const_buffer_sizes
            ),
        )
        return self

    def save_to_pte(self, output_name: str) -> None:
        """
        Save the model to a .pte file.
        Args:
            output_name (Optional[str]): The name of the .pte file.
        """
        assert output_name, "Need a valid output name"
        filename = save_pte_program(self.export_program, output_name, self.output_dir)
        self._saved_pte_filename = filename

    def get_saved_pte_filename(self) -> Optional[str]:
        """
        Return the filename of the most recenet saved .pte file. Return None if the model is not saved.
        """
        return self._saved_pte_filename<|MERGE_RESOLUTION|>--- conflicted
+++ resolved
@@ -196,14 +196,11 @@
             else:
                 # pyre-fixme[8]: Attribute has type `Optional[GraphModule]`; used as
                 #  `Module`.
-<<<<<<< HEAD
                 print("Exporting with:")
                 print(f"inputs: {self.example_inputs}")
                 print(f"kwargs: {self.example_kwarg_inputs}")
                 print(f"dynamic shapes: {dynamic_shape}")
 
-=======
->>>>>>> b1f66785
                 self.pre_autograd_graph_module = export_for_training(
                     self.model,
                     self.example_inputs,
