/*
 * Copyright (c) Meta Platforms, Inc. and affiliates.
 * All rights reserved.
 *
 * This source code is licensed under the BSD-style license found in the
 * LICENSE file in the root directory of this source tree.
 */

// (c) Meta Platforms, Inc. and affiliates.
#pragma once

#include <cassert>
#include <cmath>
#include <cstdint>
#include <memory>

#include <executorch/extension/llm/custom_ops/spinquant/FFHT/fht.h>

#include "fast_hadamard_transform_special.h"

namespace executorch {
namespace internal {

// Square root of 1 << log2_n.
template <typename T>
T fast_sqrt_of_power_of_2(int log2_n) {
  // The square root of 2**N is, by definition, 2**(N/2), which is
  // trivial to compute for even N using a left shift.
  //
  // For odd N, 2**(N/2) = 2**(floor(N/2) + 1/2)
  //                     = 2**(floor(N/2)) * (2 ** (1/2))
  //                     = 2**(floor(N/2)) * sqrt(2)
  // which is again fast to compute.
  return T(1 << (log2_n / 2)) * ((log2_n % 2) ? T(std::sqrt(2)) : T(1));
}

template <typename T>
void normalize_after_fht(T* out, int log2_vec_size) {
  const T inv_sqrt = T(1) / fast_sqrt_of_power_of_2<T>(log2_vec_size);
  const int vec_size = 1 << log2_vec_size;
  for (int ii = 0; ii < vec_size; ++ii) {
    out[ii] *= inv_sqrt;
  }
}

// Normalization step: divide by sqrt(1 << log2_vec_size). Similar
// to fast_sqrt above, if N is even, then the maximum-precision way
// to do this is right-shift by log2_vec_size / 2. If N is odd, we
// still do the right-shift, and then we have an extra division by
// sqrt(2) that we perform by making use of a sufficiently accurate
// rational approximation. Our initial idea was to divide by sqrt(2)
// by adjusting the quantization scale, but that would cause this
// function to tend to increase the magnitude of the elements of
// vec, which would resulting in clipping and therefore accuracy
// loss, especially compounded over 30+ transformer layers.
void quantized_normalize_after_fht(
    const int32_t* tmp,
    int16_t* out,
    int log2_vec_size,
    int vec_size) {
  const int log2_sqrt_vec_size = log2_vec_size / 2;
  constexpr int32_t qmin = -(1 << 15) + 1;
  constexpr int32_t qmax = -qmin;
  if (log2_vec_size % 2 != 0) {
    // 408 / 577 - 1.0 / sqrt(2) ~= 1.062e-0.6, which should be close enough.
    static const int32_t inv_sqrt_2_numerator = 408;
    static const int32_t inv_sqrt_2_denominator = 577;
    for (int ii = 0; ii < vec_size; ++ii) {
      const auto val_over_sqrt_vec_size =
          (tmp[ii] * inv_sqrt_2_numerator / inv_sqrt_2_denominator) >>
          log2_sqrt_vec_size;
      out[ii] = std::clamp(val_over_sqrt_vec_size, qmin, qmax);
    }
  } else {
    for (int ii = 0; ii < vec_size; ++ii) {
      out[ii] = std::clamp(tmp[ii] >> log2_sqrt_vec_size, qmin, qmax);
    }
  }
}

void fast_hadamard_transform_ffht_impl(float* vec, int log2_vec_size) {
  if (log2_vec_size <= 0) {
    return;
  }

  fht_float(vec, log2_vec_size);
  normalize_after_fht(vec, log2_vec_size);
}

template <typename T>
void fast_hadamard_transform_unnormalized_simple_impl(
    T* vec,
    int log2_vec_size) {
  // NOTE: If you're here because you're profiling a model and this is
  // slow, consider updating FFHT to generate efficient assembly for
  // your data type!
  if (log2_vec_size == 0) {
    return;
  }

  int step = 1;
  const auto vec_size = 1 << log2_vec_size;
  while (step < vec_size) {
    for (int ii = 0; ii < vec_size; ii += step * 2) {
      for (int jj = ii; jj < ii + step; ++jj) {
        auto x = vec[jj];
        auto y = vec[jj + step];
        vec[jj] = x + y;
        vec[jj + step] = x - y;
      }
    }
    step *= 2;
  }
}

template <typename T>
void fast_hadamard_transform_simple_impl(T* vec, int log2_vec_size) {
  fast_hadamard_transform_unnormalized_simple_impl(vec, log2_vec_size);
  normalize_after_fht(vec, log2_vec_size);
}

} // namespace internal

// Compute the fast Walsh-Hadamard transform
// (https://en.wikipedia.org/wiki/Fast_Walsh%E2%80%93Hadamard_transform)
// of vec, which must be of length (1 << log2_vec_size).
template <typename T>
void fast_hadamard_transform(T* vec, int log2_vec_size) {
<<<<<<< HEAD
  if constexpr (std::is_same_v<T, float>) {
    internal::fast_hadamard_transform_ffht_impl(vec, log2_vec_size);
  } else {
    internal::fast_hadamard_transform_simple_impl(vec, log2_vec_size);
  }
=======
  internal::fast_hadamard_transform_simple_impl(vec, log2_vec_size);
>>>>>>> 3858dcab
}

// Compute a quantized fast Walsh-Hadamard transform of vec, which
// must be of length (1 << log2_vec_size) and symmetrically quantized.
//
// Note that we do not need to know the quantization scale, because
// the Fast Hadamard transform is a series of additions and
// subtractions with a final multiplication step, and we have the
// following trivial identities:
//
// scale * a + scale * b = scale * (a + b)  (addition doesn't need the scale)
// alpha * (scale * a) = scale * (alpha * a) (multiplication doesn't need the
// scale)
void fast_hadamard_transform_symmetric_quantized_s16(
    int16_t* vec,
    int log2_vec_size) {
  if (log2_vec_size == 0) {
    return;
  }

  const int vec_size = 1 << log2_vec_size;
  // We perform log2_vec_size rounds where each round's maximum output
  // is at most double the maximum input, so we can at most multiply
  // the maximum input by vec_size. Performing intermediate arithmetic
  // in 32-bit precision should prevent overflow, since 16 +
  // log2_vec_size should be much less than 32.
  auto tmp = std::make_unique<int32_t[]>(vec_size);
  std::copy(vec, vec + vec_size, tmp.get());

  // Per the function-level comment above, we can ignore the
  // quantization scale, so we just delegate to the usual unnormalized
  // implementation.
  // NOTE: if we need this to be fast on CPU, we can use FFHT to
  // generate fht_uint32 similar to fht_float.
  internal::fast_hadamard_transform_unnormalized_simple_impl(
      tmp.get(), log2_vec_size);

  internal::quantized_normalize_after_fht(
      tmp.get(), vec, log2_vec_size, vec_size);
}

// Like fast_hadamard_transform, but vec must be of length 28 * (1 <<
// log2_vec_size) and the transform is computed by interpreting vec as
// a (28, 1 << log2_vec_size) matrix and performing 28 FHTs, followed
// by (1 << log2_vec_size) multiplications by a particular Hadamard
// matrix of size 28x28 (see special_hadamard_code_gen.py for the
// exact matrix).
template <typename T>
void fast_hadamard_transform_28N(T* vec, int log2_vec_size) {
  const int vec_size = (1 << log2_vec_size);
  for (int ii = 0; ii < 28; ++ii) {
    fast_hadamard_transform(&vec[ii * vec_size], log2_vec_size);
  }
  for (int ii = 0; ii < vec_size; ++ii) {
    hadamard_mult_28_strided(&vec[ii], vec_size);
  }
}

// We don't need the quantization scale; see the function-level
// comment on fast_hadamard_transform_symmetric_quantized_s16 for
// details.
void fast_hadamard_transform_symmetric_quantized_s16_28N(
    int16_t* vec,
    int log2_vec_size) {
  if (log2_vec_size == 0) {
    return;
  }
  const int vec_size = (1 << log2_vec_size);

  auto tmp = std::make_unique<int32_t[]>(vec_size * 28);
  std::copy(vec, vec + vec_size * 28, tmp.get());

  for (int ii = 0; ii < 28; ++ii) {
    internal::fast_hadamard_transform_unnormalized_simple_impl(
        &tmp[ii * vec_size], log2_vec_size);
  }

  for (int ii = 0; ii < vec_size; ++ii) {
    hadamard_mult_28_strided(&tmp[ii], vec_size);
  }

  internal::quantized_normalize_after_fht(
      tmp.get(), vec, log2_vec_size, vec_size * 28);
}

} // namespace executorch<|MERGE_RESOLUTION|>--- conflicted
+++ resolved
@@ -14,7 +14,7 @@
 #include <cstdint>
 #include <memory>
 
-#include <executorch/extension/llm/custom_ops/spinquant/FFHT/fht.h>
+#include <executorch/extension/llm/custom_ops/spinquant/third-party/FFHT/fht.h>
 
 #include "fast_hadamard_transform_special.h"
 
@@ -126,15 +126,11 @@
 // of vec, which must be of length (1 << log2_vec_size).
 template <typename T>
 void fast_hadamard_transform(T* vec, int log2_vec_size) {
-<<<<<<< HEAD
   if constexpr (std::is_same_v<T, float>) {
     internal::fast_hadamard_transform_ffht_impl(vec, log2_vec_size);
   } else {
     internal::fast_hadamard_transform_simple_impl(vec, log2_vec_size);
   }
-=======
-  internal::fast_hadamard_transform_simple_impl(vec, log2_vec_size);
->>>>>>> 3858dcab
 }
 
 // Compute a quantized fast Walsh-Hadamard transform of vec, which
